"""cls_few_shot_classifier.py"""

import os
import random

from collections import OrderedDict, defaultdict, deque

import numpy as np

import torch
import torch.nn as nn
import torch.optim as optim
import torch.nn.functional as F
from torch.utils.tensorboard import SummaryWriter

import torchvision
import matplotlib
import matplotlib.pyplot as plt

from cls_module.cls import CLS
from utils.generic import set_torch_seed, calculate_cosine_distance

matplotlib.use('Agg')


class CLSFewShotClassifier(nn.Module):
  """Few shot classifier based on CLS module."""

  def __init__(self, **kwargs):
    """
    Initializes a CLS few shot learning system
    :param im_shape: The images input size, in batch, c, h, w shape
    :param device: The device to use to use the model on.
    :param args: A named tuple of arguments specifying various hyperparameters.
    """
    super(CLSFewShotClassifier, self).__init__()

    for key, value in kwargs.items():
      setattr(self, key, value)

    self.input_shape = (2, self.image_channels, self.image_height, self.image_width)
    self.current_epoch = -1
    self.rng = set_torch_seed(seed=self.seed)

    # Specify the output units based on the CFSL task parameters
    self.output_units = int(self.num_classes_per_set if self.overwrite_classes_in_each_task else \
        (self.num_classes_per_set * self.num_support_sets) / self.class_change_interval)

    print('output units =', self.output_units)

    # Dynamically sets the label learner output units, based on task configuration
    self.cls_config['ltm']['classifier']['output_units'] = [self.output_units, 2000]
    self.cls_config['stm']['classifier']['output_units'] = self.output_units

    self.cls_config['ltm']['num_support_sets'] = self.num_support_sets
    self.cls_config['ltm']['num_support_set_steps'] = self.num_support_set_steps
    self.cls_config['ltm']['num_target_set_steps'] = self.num_target_set_steps

    self.writer = SummaryWriter()
    self.current_iter = 0
    self.current_eval_iter = 0

    # Build the CLS module
    self.model = CLS(input_shape=self.input_shape, config=self.cls_config, writer=self.writer)

    self.ltm_state_dict = None

    # Determine the device to use (CPU, GPU, multi-GPU)
    self.device = torch.device('cpu')

    if torch.cuda.is_available():
      self.device = torch.cuda.current_device()

      if torch.cuda.device_count() > 1:
        self.model = nn.DataParallel(self.model)

    print("Outer Loop parameters")
    num_params = 0
    for name, param in self.named_parameters():
      if param.requires_grad:
        print(name, param.shape)

    print("Memory parameters")
    num_params = 0
    for name, param in self.trainable_names_parameters(exclude_params_with_string=None):
      if param.requires_grad:
        print(name, param.shape)
        product = 1
        for item in param.shape:
          product = product * item
        num_params += product
    print('Total Memory parameters', num_params)

    self.to(self.device)

  def trainable_names_parameters(self, exclude_params_with_string=None):
    """
    Returns an iterator over the trainable parameters of the model.
    """
    for name, param in self.named_parameters():
      if exclude_params_with_string is not None:
        if param.requires_grad and all(
            list([exclude_string not in name for exclude_string in exclude_params_with_string])):
          yield (name, param)
      else:
        if param.requires_grad:
          yield (name, param)

  def get_replay_batch(self, replay_buffer, x_support, y_support, k=None, interleave=True):
    """Build an interleaved batch with current support set and random samples from the replay buffer."""
    x_replay_set = [x_support]
    y_replay_set = [y_support]

    if interleave and (replay_buffer['inputs'] and replay_buffer['labels']):

      # get tuples from the replay_buffer deques
      replay_buffer_inputs = []
      replay_buffer_labels = []
      for item in replay_buffer['inputs']:
        replay_buffer_inputs.append(item)
      for item in replay_buffer['labels']:
        replay_buffer_labels.append(item)

      replay_buffer_inputs_flat = torch.cat(replay_buffer_inputs)
      replay_buffer_labels_flat = torch.cat(replay_buffer_labels)

      replay_buffer_indices = list(range(replay_buffer_inputs_flat.size(0)))

      if k is None or k > len(replay_buffer_indices):
        k = len(replay_buffer_indices)

      replay_buffer_random_idx = random.sample(replay_buffer_indices, k=k)

      x_replay_set.append(replay_buffer_inputs_flat[replay_buffer_random_idx])
      y_replay_set.append(replay_buffer_labels_flat[replay_buffer_random_idx])

    return torch.cat(x_replay_set), torch.cat(y_replay_set)

  def forward(self, data_batch, training_phase):  # pylint: disable=arguments-differ
    """
    Perform one step using CLS to produce losses and summary statistics.
    :return:
    """
    del training_phase

    x_support_set, x_target_set, y_support_set, y_target_set, *_ = data_batch

    num_consolidation_steps = self.num_support_set_steps
    num_study_steps = self.cls_config['study_steps']
    replay_method = self.cls_config['replay_method']  # 'recall'  # recall, or groundtruth
    replay_interleave = self.cls_config['replay_interleave']
    replay_num_samples = self.cls_config['replay_num_samples']  # 5
    reset_stm_per_run = self.cls_config['reset_stm_per_run']
    replay_buffer_max_len = self.cls_config['replay_buffer_max_length']  # set max size of the circular replay_buffer
<<<<<<< HEAD
    per_task_preds = []

=======
>>>>>>> f03c86da
    per_task_preds = []

    per_task_target_ltm_loss = []
    per_task_target_ltm_accuracy = []
    per_task_support_ltm_accuracy = []
    per_task_ltm_matching_accuracy = []

    for _, (x_support_set_task, y_support_set_task, x_target_set_task, y_target_set_task) in \
            enumerate(zip(x_support_set, y_support_set, x_target_set, y_target_set)):

      # Reset STM at the start of the task
      self.model.reset(['stm'])
<<<<<<< HEAD
=======

>>>>>>> f03c86da
      c, h, w = x_target_set_task.shape[-3:]
      x_target_set_task = x_target_set_task.view(-1, c, h, w).to(self.device)
      y_target_set_task = y_target_set_task.view(-1).to(self.device)

      step_idx = 0

      replay_buffer = {
          'inputs': deque([], replay_buffer_max_len),
          'labels': deque([], replay_buffer_max_len)
      }

      for _, (x_support_set_sub_task, y_support_set_sub_task) in \
            enumerate(zip(x_support_set_task, y_support_set_task)):

        # Optional: Reset STM every support set
        if reset_stm_per_run:
          self.model.reset(['stm'])

        # in the future try to adapt the features using a relational component
        x_support_set_sub_task = x_support_set_sub_task.view(-1, c, h, w).to(self.device)
        y_support_set_sub_task = y_support_set_sub_task.view(-1).to(self.device)

        # Memorise the support sets in STM
        self.model.ltm.eval()
        with torch.no_grad():
          _, pre_ltm_support_outputs = self.model.ltm(inputs=x_support_set_sub_task,
                                                      targets=None,
                                                      labels=y_support_set_sub_task)

          stm_support_input = pre_ltm_support_outputs['memory']['output'].detach()

        self.model.stm.train()
        for step in range(num_study_steps):
          self.model.stm.set_pc_buffer_mode('none')

          if step == 0:
            self.model.stm.set_pc_buffer_mode('append')

          self.model.stm(inputs=stm_support_input, targets=x_support_set_sub_task, labels=y_support_set_sub_task)
          step_idx += 1

        # Consolidate replayed inputs into LTM
        self.model.ltm.train()
        self.model.ltm.update_predictor(0)
        for _ in range(num_consolidation_steps):
          x_replay_set, y_replay_set = self.get_replay_batch(
              replay_buffer, x_support_set_sub_task, y_support_set_sub_task,
              k=replay_num_samples, interleave=replay_interleave)

          self.model.ltm(inputs=x_replay_set, targets=None, labels=y_replay_set)
          step_idx += 1

        # Recall support set from STM
        # TODO: Spontaneous recall to retrieve previous support sets
        self.eval()
        with torch.no_grad():
          _, stm_support_outputs = self.model.stm(inputs=stm_support_input,
                                                  targets=x_support_set_sub_task,
                                                  labels=y_support_set_sub_task)

        support_stm_images = stm_support_outputs['memory']['decoding']
        support_stm_preds = stm_support_outputs['classifier']['predictions']
        support_stm_softmax_preds = F.softmax(support_stm_preds, dim=0).argmax(dim=1)

        if replay_method == 'recall':
          replay_buffer['inputs'].append(support_stm_images)
          replay_buffer['labels'].append(support_stm_softmax_preds)
        else:
          replay_buffer['inputs'].append(x_support_set_sub_task)
          replay_buffer['labels'].append(y_support_set_sub_task)

      x_support_set_task = x_support_set_task.view(-1, c, h, w).to(self.device)
      y_support_set_task = y_support_set_task.view(-1).to(self.device)

      self.eval()
      with torch.no_grad():
        _, post_ltm_support_outputs = self.model.ltm(inputs=x_support_set_task,
                                                     targets=None,
                                                     labels=y_support_set_task)

        support_ltm_encodings = post_ltm_support_outputs['memory']['output']

        # _, stm_support_outputs = self.model.stm(inputs=support_ltm_encodings,
        #                                         targets=x_support_set_task,
        #                                         labels=y_support_set_task)

        target_losses, target_outputs = self.model.ltm(inputs=x_target_set_task,
                                                       targets=None,
                                                       labels=y_target_set_task)

        target_ltm_encodings = target_outputs['memory']['output']

        # _, stm_target_outputs = self.model.stm(inputs=target_ltm_encodings,
        #                                        targets=x_target_set_task,
        #                                        labels=y_target_set_task)

      # Compute Matching Accuracy
      # ---------------------------------------------------------------------------------------------------------------
      per_class_embeddings = []

      for i in range(self.output_units):
        temp_class_encodings = torch.zeros((self.num_samples_per_support_class * self.num_classes_per_set,
                                            *support_ltm_encodings.shape[1:]))
        count = 0
        for encoding, y in zip(support_ltm_encodings, y_support_set_task):
          if y == i:
            temp_class_encodings[count] = encoding
            count += 1
        mean_encoding = torch.mean(temp_class_encodings, dim=0)
        per_class_embeddings.append(mean_encoding)

      per_class_embeddings = torch.stack(per_class_embeddings, dim=0)
      per_class_embeddings = per_class_embeddings.view(self.batch_size,
                                                       per_class_embeddings.shape[0],
                                                       np.prod(per_class_embeddings.shape[1:]))

      target_ltm_encodings = target_ltm_encodings.view(self.batch_size,
                                                       target_ltm_encodings.shape[0],
                                                       np.prod(target_ltm_encodings.shape[1:]))

      matching_preds, _ = calculate_cosine_distance(per_class_embeddings, y_support_set_task, target_ltm_encodings)
      matching_preds = matching_preds.view(-1, matching_preds.shape[-1])
      # matching_loss = F.cross_entropy(input=matching_preds, target=y_target_set_task)

      softmax_matching_preds = F.softmax(matching_preds, dim=1).argmax(dim=1)
      matching_accuracy = torch.eq(softmax_matching_preds, y_target_set_task).data.cpu().float().mean()
      per_task_ltm_matching_accuracy.append(matching_accuracy)

      # Measure LTM performance on support set
      # ---------------------------------------------------------------------------------------------------------------
      support_ltm_preds = post_ltm_support_outputs['classifier']['predictions']
      support_ltm_softmax_preds = F.softmax(support_ltm_preds, dim=0).argmax(dim=1)
      support_ltm_accuracy = torch.eq(support_ltm_softmax_preds, y_support_set_task).data.cpu().float().mean()
      per_task_support_ltm_accuracy.append(support_ltm_accuracy)

      # Measure LTM performance on the target set
      # ---------------------------------------------------------------------------------------------------------------
      target_ltm_preds = target_outputs['classifier']['predictions']
      target_ltm_softmax_preds = F.softmax(target_ltm_preds, dim=1).argmax(dim=1)
      target_ltm_accuracy = torch.eq(target_ltm_softmax_preds, y_target_set_task).data.cpu().float().mean()

      per_task_preds.append(target_ltm_preds.detach().cpu().numpy())
      per_task_target_ltm_loss.append(target_losses['memory']['loss'])
      per_task_target_ltm_accuracy.append(target_ltm_accuracy)

    loss_metric_dict = dict()

    # These are already logged as the main metrics:  `loss` and `accuracy`
    # loss_metric_dict['target_ltm_loss'] = per_task_target_ltm_loss
    # loss_metric_dict['target_ltm_accuracy'] = per_task_target_ltm_accuracy

    loss_metric_dict['support_ltm_accuracy'] = per_task_support_ltm_accuracy
    loss_metric_dict['matching_ltm_accuracy'] = per_task_ltm_matching_accuracy

    losses = self.get_across_task_loss_metrics(total_losses=per_task_target_ltm_loss,
                                               total_accuracies=per_task_target_ltm_accuracy,
                                               loss_metrics_dict=loss_metric_dict)

    self.current_eval_iter += 1

    return losses, per_task_preds

  def trainable_parameters(self, exclude_list):
    """
    Returns an iterator over the trainable parameters of the model.
    """
    for name, param in self.named_parameters():
      if all([entry not in name for entry in exclude_list]):
        if param.requires_grad:
          yield param

  def trainable_named_parameters(self, exclude_list):
    """
    Returns an iterator over the trainable parameters of the model.
    """
    for name, param in self.named_parameters():
      if all([entry not in name for entry in exclude_list]):
        if param.requires_grad:
          yield name, param

  def evaluation_forward_prop(self, data_batch, epoch):
    """
    Runs an outer loop evaluation forward prop using the meta-model and base-model.
    :param data_batch: A data batch containing the support set and the target set input, output pairs.
    :param epoch: The index of the currrent epoch.
    :return: A dictionary of losses for the current step.
    """
    del epoch

    self.reset_ltm()

    losses, per_task_preds = self.forward(data_batch=data_batch, training_phase=False)

    self.reset_ltm()

    return losses, per_task_preds

  def reset_ltm(self):
    self.model.ltm.load_state_dict(self.ltm_state_dict)

  def run_train_iter(self, data_batch, epoch, current_iter):
    """
    Runs an outer loop update step on the meta-model's parameters.
    :param data_batch: input data batch containing the support set and target set input, output pairs
    :param epoch: the index of the current epoch
    :return: The losses of the ran iteration.
    """
    epoch = int(epoch)

    if self.current_epoch != epoch:
      self.current_epoch = epoch

    if not self.training:
      self.train()

    *_, x, y = data_batch

    x = x.view(-1, x.shape[-3], x.shape[-2], x.shape[-1]).to(self.device)
    y = y.view(-1).to(self.device).long()

    # Train the unsupervised LTM
    self.model.ltm.update_predictor(1)
    model_losses, outputs = self.model.pretrain(inputs=x, labels=y)
    preds = outputs['ltm']['memory']['predictions'].detach()

    softmax_preds = F.softmax(preds, dim=1).argmax(dim=1)
    accuracy = torch.eq(softmax_preds, y).data.cpu().float().mean()

    losses = dict()
    losses['loss'] = model_losses['ltm']['memory']['loss']
    losses['accuracy'] = accuracy
<<<<<<< HEAD
    losses['learning_rate'] = self.ltm_scheduler.get_last_lr()[0]
=======
>>>>>>> f03c86da

    self.current_iter += 1

    # Update the LTM state dict
    self.ltm_state_dict = self.model.ltm.get_state_dict()

    self.ltm_scheduler.step()
    self.zero_grad()

    return losses, None

  def run_validation_iter(self, data_batch):
    """
    Runs an outer loop evaluation step on the meta-model's parameters.
    :param data_batch: input data batch containing the support set and target set input, output pairs
    :param epoch: the index of the current epoch
    :return: The losses of the ran iteration.
    """
    losses, per_task_preds = self.evaluation_forward_prop(data_batch=data_batch, epoch=self.current_epoch)

    return losses, per_task_preds

  def save_model(self, model_save_dir, state):
    """
    Save the network parameter state and experiment state dictionary.
    :param model_save_dir: The directory to store the state at.
    :param state: The state containing the experiment state and the network. It's in the form of a dictionary
    object.
    """
    state['network'] = self.state_dict()
    torch.save(state, f=model_save_dir)

  def load_model(self, model_save_dir, model_name, model_idx):
    """
    Load checkpoint and return the state dictionary containing the network state params and experiment state.
    :param model_save_dir: The directory from which to load the files.
    :param model_name: The model_name to be loaded from the direcotry.
    :param model_idx: The index of the model (i.e. epoch number or 'latest' for the latest saved model of the current
    experiment)
    :return: A dictionary containing the experiment state and the saved model parameters.
    """
    filepath = os.path.join(model_save_dir, "{}_{}".format(model_name, model_idx))

    state = torch.load(filepath, map_location='cpu')

    net = dict(state['network'])
    net_mutated = dict()

    for key in net:
      if key.startswith('model.ltm.classifier') or key.startswith('model.stm'):
        continue

      net_mutated[key] = net[key]

    state['network'] = OrderedDict(net_mutated)
    state_dict_loaded = state['network']

    self.load_state_dict(state_dict=state_dict_loaded, strict=False)
    self.starting_iter = state['current_iter']

    return state

  def get_across_task_loss_metrics(self, total_losses, total_accuracies, loss_metrics_dict):
    """Compute average metrics (e.g. loss, accuracy, etc.) across tasks."""
    losses = dict()

    losses['loss'] = torch.mean(torch.stack(total_losses), dim=(0,))

    losses['accuracy'] = torch.mean(torch.stack(total_accuracies), dim=(0,))

    if 'saved_logits' in loss_metrics_dict:
      losses['saved_logits'] = loss_metrics_dict['saved_logits']
      del loss_metrics_dict['saved_logits']

    for name, value in loss_metrics_dict.items():
      losses[name] = torch.stack(value).mean()

    return losses<|MERGE_RESOLUTION|>--- conflicted
+++ resolved
@@ -152,11 +152,8 @@
     replay_num_samples = self.cls_config['replay_num_samples']  # 5
     reset_stm_per_run = self.cls_config['reset_stm_per_run']
     replay_buffer_max_len = self.cls_config['replay_buffer_max_length']  # set max size of the circular replay_buffer
-<<<<<<< HEAD
     per_task_preds = []
 
-=======
->>>>>>> f03c86da
     per_task_preds = []
 
     per_task_target_ltm_loss = []
@@ -169,10 +166,6 @@
 
       # Reset STM at the start of the task
       self.model.reset(['stm'])
-<<<<<<< HEAD
-=======
-
->>>>>>> f03c86da
       c, h, w = x_target_set_task.shape[-3:]
       x_target_set_task = x_target_set_task.view(-1, c, h, w).to(self.device)
       y_target_set_task = y_target_set_task.view(-1).to(self.device)
@@ -404,10 +397,7 @@
     losses = dict()
     losses['loss'] = model_losses['ltm']['memory']['loss']
     losses['accuracy'] = accuracy
-<<<<<<< HEAD
     losses['learning_rate'] = self.ltm_scheduler.get_last_lr()[0]
-=======
->>>>>>> f03c86da
 
     self.current_iter += 1
 
